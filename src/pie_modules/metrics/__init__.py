--- conflicted
+++ resolved
@@ -1,4 +1,3 @@
-<<<<<<< HEAD
 from pytorch_ie.metrics import F1Metric
 from pytorch_ie.metrics.statistics import (
     FieldLengthCollector,
@@ -8,7 +7,4 @@
 )
 
 from .span_length_collector import SpanLengthCollector
-=======
-from .span_length_collector import SpanLengthCollector
-from .squad_f1 import SQuADF1
->>>>>>> c461c507
+from .squad_f1 import SQuADF1