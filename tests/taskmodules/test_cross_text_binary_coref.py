import json
from typing import Any, Dict, Union

import pytest
import torch.testing
from torch import tensor
from torchmetrics import Metric, MetricCollection

from pie_modules.annotations import LabeledSpan
from pie_modules.document.processing.text_pair import add_negative_coref_relations
from pie_modules.documents import (
    BinaryCorefRelation,
    TextPairDocumentWithLabeledSpansAndBinaryCorefRelations,
)
from pie_modules.taskmodules import CrossTextBinaryCorefTaskModule
from pie_modules.utils import flatten_dict, list_of_dicts2dict_of_lists
from tests import FIXTURES_ROOT, _config_to_str

TOKENIZER_NAME_OR_PATH = "bert-base-cased"
DOC_IDX_WITH_TASK_ENCODINGS = 2

CONFIGS = [
    {},
]
CONFIGS_DICT = {_config_to_str(cfg): cfg for cfg in CONFIGS}


@pytest.fixture(scope="module", params=CONFIGS_DICT.keys())
def config(request):
    return CONFIGS_DICT[request.param]


@pytest.fixture(scope="module")
def positive_documents():
    doc1 = TextPairDocumentWithLabeledSpansAndBinaryCorefRelations(
        id="0", text="Entity A works at B.", text_pair="And she founded C."
    )
    doc1.labeled_spans.append(LabeledSpan(start=0, end=8, label="PERSON"))
    doc1.labeled_spans.append(LabeledSpan(start=18, end=19, label="COMPANY"))
    doc1.labeled_spans_pair.append(LabeledSpan(start=4, end=7, label="PERSON"))
    doc1.labeled_spans_pair.append(LabeledSpan(start=16, end=17, label="COMPANY"))
    doc1.binary_coref_relations.append(
        BinaryCorefRelation(head=doc1.labeled_spans[0], tail=doc1.labeled_spans_pair[0])
    )

    doc2 = TextPairDocumentWithLabeledSpansAndBinaryCorefRelations(
        id="0", text="Bob loves his cat.", text_pair="She sleeps a lot."
    )
    doc2.labeled_spans.append(LabeledSpan(start=0, end=3, label="PERSON"))
    doc2.labeled_spans.append(LabeledSpan(start=10, end=17, label="ANIMAL"))
    doc2.labeled_spans_pair.append(LabeledSpan(start=0, end=3, label="ANIMAL"))
    doc2.binary_coref_relations.append(
        BinaryCorefRelation(head=doc2.labeled_spans[1], tail=doc2.labeled_spans_pair[0])
    )

    return [doc1, doc2]


def test_positive_documents(positive_documents):
    assert len(positive_documents) == 2
    doc1, doc2 = positive_documents
    assert doc1.labeled_spans.resolve() == [("PERSON", "Entity A"), ("COMPANY", "B")]
    assert doc1.labeled_spans_pair.resolve() == [("PERSON", "she"), ("COMPANY", "C")]
    assert doc1.binary_coref_relations.resolve() == [
        ("coref", (("PERSON", "Entity A"), ("PERSON", "she")))
    ]

    assert doc2.labeled_spans.resolve() == [("PERSON", "Bob"), ("ANIMAL", "his cat")]
    assert doc2.labeled_spans_pair.resolve() == [("ANIMAL", "She")]
    assert doc2.binary_coref_relations.resolve() == [
        ("coref", (("ANIMAL", "his cat"), ("ANIMAL", "She")))
    ]


@pytest.fixture(scope="module")
def unprepared_taskmodule(config):
    taskmodule = CrossTextBinaryCorefTaskModule(
        tokenizer_name_or_path=TOKENIZER_NAME_OR_PATH, **config
    )
    assert not taskmodule.is_from_pretrained

    return taskmodule


@pytest.fixture(scope="module")
def taskmodule(unprepared_taskmodule, positive_documents):
    unprepared_taskmodule.prepare(positive_documents)
    return unprepared_taskmodule


@pytest.fixture(scope="module")
def documents_with_negatives(taskmodule, positive_documents):
    file_name = (
        FIXTURES_ROOT / "taskmodules" / "cross_text_binary_coref" / "documents_with_negatives.json"
    )

    # result = list(add_negative_relations(positive_documents))
    # result_json = [doc.asdict() for doc in result]
    # with open(file_name, "w") as f:
    #    json.dump(result_json, f, indent=2)

    with open(file_name) as f:
        result_json = json.load(f)
    result = [
        TextPairDocumentWithLabeledSpansAndBinaryCorefRelations.fromdict(doc_json)
        for doc_json in result_json
    ]

    return result


@pytest.fixture(scope="module")
def task_encodings_without_target(taskmodule, documents_with_negatives):
    task_encodings = taskmodule.encode_input(documents_with_negatives[DOC_IDX_WITH_TASK_ENCODINGS])
    return task_encodings


def test_encode_input(task_encodings_without_target, taskmodule):
    task_encodings = task_encodings_without_target
    convert_ids_to_tokens = taskmodule.tokenizer.convert_ids_to_tokens

    inputs_dict = list_of_dicts2dict_of_lists(
        [task_encoding.inputs for task_encoding in task_encodings]
    )
    tokens = [convert_ids_to_tokens(encoding["input_ids"]) for encoding in inputs_dict["encoding"]]
    tokens_pair = [
        convert_ids_to_tokens(encoding["input_ids"]) for encoding in inputs_dict["encoding_pair"]
    ]
    assert tokens == [
        ["[CLS]", "And", "she", "founded", "C", ".", "[SEP]"],
        ["[CLS]", "And", "she", "founded", "C", ".", "[SEP]"],
    ]
    assert tokens_pair == [
        ["[CLS]", "En", "##ti", "##ty", "A", "works", "at", "B", ".", "[SEP]"],
        ["[CLS]", "En", "##ti", "##ty", "A", "works", "at", "B", ".", "[SEP]"],
    ]
    span_tokens = [
        toks[start:end]
        for toks, start, end in zip(
            tokens, inputs_dict["pooler_start_indices"], inputs_dict["pooler_end_indices"]
        )
    ]
    span_tokens_pair = [
        toks[start:end]
        for toks, start, end in zip(
            tokens_pair,
            inputs_dict["pooler_pair_start_indices"],
            inputs_dict["pooler_pair_end_indices"],
        )
    ]
    assert span_tokens == [["she"], ["C"]]
    assert span_tokens_pair == [["En", "##ti", "##ty", "A"], ["B"]]


def test_encode_target(task_encodings_without_target, taskmodule):
    targets = [
        taskmodule.encode_target(task_encoding) for task_encoding in task_encodings_without_target
    ]
    assert targets == [1.0, 0.0]


def test_encode_with_collect_statistics(taskmodule, positive_documents):
    documents_with_negatives = add_negative_coref_relations(positive_documents)
<<<<<<< HEAD
    caplog.clear()
    with caplog.at_level(logging.INFO):
        original_values = taskmodule.collect_statistics
        taskmodule.collect_statistics = True
        taskmodule.encode(documents_with_negatives, encode_target=True)
        taskmodule.collect_statistics = original_values

    assert len(caplog.messages) == 2
    assert (
        caplog.messages[0]
        == "CrossTextBinaryCorefTaskModule does not have a `none_label` attribute. "
        "Using 'no_relation' as the label for relations with score 0 in statistics. "
        "Set the `none_label` or `_statistics_none_label` attribute before using statistics or "
        "overwrite `get_none_label_for_statistics()` function to get rid of this message."
    )
    assert (
        caplog.messages[1] == "statistics:\n"
        "|           |   coref |   no_relation |   all_relations |\n"
        "|:----------|--------:|--------------:|----------------:|\n"
        "| available |       4 |             6 |               4 |\n"
        "| used      |       4 |             6 |               4 |\n"
        "| used %    |     100 |           100 |             100 |"
    )
=======
    original_values = taskmodule.collect_statistics
    taskmodule.collect_statistics = True
    taskmodule.encode(documents_with_negatives, encode_target=True)
    statistics = taskmodule.get_statistics()
    taskmodule.collect_statistics = original_values

    assert statistics == {
        ("available", "coref"): 4,
        ("available", "no_relation"): 6,
        ("used", "coref"): 4,
        ("used", "no_relation"): 6,
    }
>>>>>>> 9da454e4


def test_encode_with_windowing(documents_with_negatives):
    tokenizer_name_or_path = "bert-base-cased"
    taskmodule = CrossTextBinaryCorefTaskModule(
        tokenizer_name_or_path=tokenizer_name_or_path,
        max_window=4,
        collect_statistics=True,
    )
    assert not taskmodule.is_from_pretrained
    taskmodule.prepare(documents_with_negatives)

    assert len(documents_with_negatives) == 16

    task_encodings = taskmodule.encode(documents_with_negatives)
    statistics = taskmodule.get_statistics()

    assert statistics == {
        ("available", "coref"): 4,
        ("available", "no_relation"): 6,
        ("skipped_span_does_not_fit_into_window", "coref"): 2,
        ("skipped_span_does_not_fit_into_window", "no_relation"): 2,
        ("used", "coref"): 2,
        ("used", "no_relation"): 4,
    }

    assert len(task_encodings) == 6
    for task_encoding in task_encodings:
        for k, v in task_encoding.inputs["encoding"].items():
            assert len(v) <= taskmodule.max_window
        for k, v in task_encoding.inputs["encoding_pair"].items():
            assert len(v) <= taskmodule.max_window


@pytest.fixture(scope="module")
def task_encodings(taskmodule, documents_with_negatives):
    return taskmodule.encode(
        documents_with_negatives[DOC_IDX_WITH_TASK_ENCODINGS], encode_target=True
    )


@pytest.fixture(scope="module")
def batch(taskmodule, task_encodings):
    result = taskmodule.collate(task_encodings)
    return result


def test_collate(batch, taskmodule):
    assert batch is not None
    inputs, targets = batch
    assert inputs is not None
    assert set(inputs) == {
        "pooler_end_indices",
        "encoding_pair",
        "pooler_pair_end_indices",
        "pooler_start_indices",
        "encoding",
        "pooler_pair_start_indices",
    }
    torch.testing.assert_close(
        inputs["encoding"]["input_ids"],
        torch.tensor(
            [[101, 1262, 1131, 1771, 140, 119, 102], [101, 1262, 1131, 1771, 140, 119, 102]]
        ),
    )
    torch.testing.assert_close(
        inputs["encoding"]["token_type_ids"], torch.zeros_like(inputs["encoding"]["input_ids"])
    )
    torch.testing.assert_close(
        inputs["encoding"]["attention_mask"], torch.ones_like(inputs["encoding"]["input_ids"])
    )

    torch.testing.assert_close(
        inputs["encoding_pair"]["input_ids"],
        torch.tensor(
            [
                [101, 13832, 3121, 2340, 138, 1759, 1120, 139, 119, 102],
                [101, 13832, 3121, 2340, 138, 1759, 1120, 139, 119, 102],
            ]
        ),
    )
    torch.testing.assert_close(
        inputs["encoding_pair"]["token_type_ids"],
        torch.zeros_like(inputs["encoding_pair"]["input_ids"]),
    )
    torch.testing.assert_close(
        inputs["encoding_pair"]["attention_mask"],
        torch.ones_like(inputs["encoding_pair"]["input_ids"]),
    )

    torch.testing.assert_close(inputs["pooler_start_indices"], torch.tensor([[2], [4]]))
    torch.testing.assert_close(inputs["pooler_end_indices"], torch.tensor([[3], [5]]))
    torch.testing.assert_close(inputs["pooler_pair_start_indices"], torch.tensor([[1], [7]]))
    torch.testing.assert_close(inputs["pooler_pair_end_indices"], torch.tensor([[5], [8]]))

    torch.testing.assert_close(targets, {"scores": torch.tensor([1.0, 0.0])})


@pytest.fixture(scope="module")
def unbatched_output(taskmodule):
    model_output = {
        "scores": torch.tensor([0.5338148474693298, 0.9866107940673828]),
    }
    return taskmodule.unbatch_output(model_output=model_output)


def test_unbatch_output(unbatched_output, taskmodule):
    assert len(unbatched_output) == 2
    assert unbatched_output == [
        {"is_similar": False, "score": 0.5338148474693298},
        {"is_similar": True, "score": 0.9866107702255249},
    ]


def test_create_annotation_from_output(taskmodule, task_encodings, unbatched_output):
    all_new_annotations = []
    for task_encoding, task_output in zip(task_encodings, unbatched_output):
        for new_annotation in taskmodule.create_annotations_from_output(
            task_encoding=task_encoding, task_output=task_output
        ):
            all_new_annotations.append(new_annotation)
    assert all(layer_name == "binary_coref_relations" for layer_name, ann in all_new_annotations)
    resolve_annotations_with_scores = [
        (round(ann.score, 4), ann.resolve()) for layer_name, ann in all_new_annotations
    ]
    assert resolve_annotations_with_scores == [
        (0.9866, ("coref", (("COMPANY", "C"), ("COMPANY", "B")))),
    ]


def get_metric_state(metric_or_collection: Union[Metric, MetricCollection]) -> Dict[str, Any]:
    if isinstance(metric_or_collection, Metric):
        return flatten_dict(metric_or_collection.metric_state)
    elif isinstance(metric_or_collection, MetricCollection):
        return flatten_dict({k: get_metric_state(v) for k, v in metric_or_collection.items()})
    else:
        raise ValueError(f"unsupported type: {type(metric_or_collection)}")


def test_configure_metric(taskmodule, batch):
    metric = taskmodule.configure_model_metric(stage="train")

    assert isinstance(metric, (Metric, MetricCollection))
    state = get_metric_state(metric)
    torch.testing.assert_close(
        state,
        {
            "continuous/auroc/preds": [],
            "continuous/auroc/target": [],
            "continuous/avg-P/preds": [],
            "continuous/avg-P/target": [],
            "continuous/f1/fn": tensor([0]),
            "continuous/f1/fp": tensor([0]),
            "continuous/f1/tn": tensor([0]),
            "continuous/f1/tp": tensor([0]),
        },
    )

    # targets = batch[1]
    targets = {
        "scores": torch.tensor([0.0, 1.0, 0.0, 0.0]),
    }
    metric.update(targets, targets)

    state = get_metric_state(metric)
    torch.testing.assert_close(
        state,
        {
            "continuous/auroc/preds": [tensor([0.0, 1.0, 0.0, 0.0])],
            "continuous/auroc/target": [tensor([0.0, 1.0, 0.0, 0.0])],
            "continuous/avg-P/preds": [tensor([0.0, 1.0, 0.0, 0.0])],
            "continuous/avg-P/target": [tensor([0.0, 1.0, 0.0, 0.0])],
            "continuous/f1/tp": tensor([1]),
            "continuous/f1/fp": tensor([0]),
            "continuous/f1/tn": tensor([3]),
            "continuous/f1/fn": tensor([0]),
        },
    )

    torch.testing.assert_close(
        metric.compute(),
        {"auroc": tensor(1.0), "avg-P": tensor(1.0), "f1": tensor(1.0)},
    )

    # torch.rand_like(targets)
    random_targets = {
        "scores": torch.tensor([0.2703, 0.6812, 0.2582, 0.9030]),
    }
    metric.update(random_targets, targets)
    state = get_metric_state(metric)
    torch.testing.assert_close(
        state,
        {
            "continuous/auroc/preds": [
                tensor([0.0, 1.0, 0.0, 0.0]),
                tensor([0.2703, 0.6812, 0.2582, 0.9030]),
            ],
            "continuous/auroc/target": [
                tensor([0.0, 1.0, 0.0, 0.0]),
                tensor([0.0, 1.0, 0.0, 0.0]),
            ],
            "continuous/avg-P/preds": [
                tensor([0.0, 1.0, 0.0, 0.0]),
                tensor([0.2703, 0.6812, 0.2582, 0.9030]),
            ],
            "continuous/avg-P/target": [
                tensor([0.0, 1.0, 0.0, 0.0]),
                tensor([0.0, 1.0, 0.0, 0.0]),
            ],
            "continuous/f1/tp": tensor([1]),
            "continuous/f1/fp": tensor([1]),
            "continuous/f1/tn": tensor([5]),
            "continuous/f1/fn": tensor([1]),
        },
    )

    torch.testing.assert_close(
        metric.compute(),
        {"auroc": tensor(0.91666663), "avg-P": tensor(0.83333337), "f1": tensor(0.50000000)},
    )<|MERGE_RESOLUTION|>--- conflicted
+++ resolved
@@ -161,31 +161,6 @@
 
 def test_encode_with_collect_statistics(taskmodule, positive_documents):
     documents_with_negatives = add_negative_coref_relations(positive_documents)
-<<<<<<< HEAD
-    caplog.clear()
-    with caplog.at_level(logging.INFO):
-        original_values = taskmodule.collect_statistics
-        taskmodule.collect_statistics = True
-        taskmodule.encode(documents_with_negatives, encode_target=True)
-        taskmodule.collect_statistics = original_values
-
-    assert len(caplog.messages) == 2
-    assert (
-        caplog.messages[0]
-        == "CrossTextBinaryCorefTaskModule does not have a `none_label` attribute. "
-        "Using 'no_relation' as the label for relations with score 0 in statistics. "
-        "Set the `none_label` or `_statistics_none_label` attribute before using statistics or "
-        "overwrite `get_none_label_for_statistics()` function to get rid of this message."
-    )
-    assert (
-        caplog.messages[1] == "statistics:\n"
-        "|           |   coref |   no_relation |   all_relations |\n"
-        "|:----------|--------:|--------------:|----------------:|\n"
-        "| available |       4 |             6 |               4 |\n"
-        "| used      |       4 |             6 |               4 |\n"
-        "| used %    |     100 |           100 |             100 |"
-    )
-=======
     original_values = taskmodule.collect_statistics
     taskmodule.collect_statistics = True
     taskmodule.encode(documents_with_negatives, encode_target=True)
@@ -198,7 +173,6 @@
         ("used", "coref"): 4,
         ("used", "no_relation"): 6,
     }
->>>>>>> 9da454e4
 
 
 def test_encode_with_windowing(documents_with_negatives):
